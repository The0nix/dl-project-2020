from typing import TYPE_CHECKING, Union, List, Optional

import numpy as np
import matplotlib.pyplot as plt
import matplotlib.patches as patches

import utils

if TYPE_CHECKING:
    import torch


def auto_ax(func):
    """
    Decorator to automatically create plt.Axes in function arguments.
    If added to function with ax keyword argument, it will automatically create plt.Axes object if that argument is None
    :return: wrapped function
    """
    def wrapped(*args, ax: Optional[plt.Axes] = None, **kwargs):
        if ax is None:
            _, ax = plt.subplots(1)
        return func(*args, ax=ax, **kwargs)
    return wrapped


@auto_ax
def draw_bev(grid: Union["torch.Tensor", np.ndarray],
             ax: Optional[plt.Axes] = None) -> plt.Axes:
    """
    Draw bird eye view of voxel grid using matplotlib
    :param grid: torch.Tensor or np.ndarray of shape (depth, height, width) representing voxel grid
    :param ax: plt.Axes to draw in. If None, plt.Axes object will be created
    return: plt.Axes object with visualized grid
    """
    if len(grid.shape) == 4 and grid.shape[0] == 1:
        # squeeze time dimension if possible
        grid = grid.squeeze(0)
    grid = np.asarray(grid)
    grid = grid.sum(axis=0).clip(max=1)
    ax.imshow(grid, cmap="gray")

    return ax


@auto_ax
def draw_bev_with_bboxes(grid: "torch.Tensor",
                         bboxes: "torch.Tensor",
<<<<<<< HEAD
                         edgecolor: str = "r",
                         label : str = None,
=======
>>>>>>> dc07153e
                         ax: Optional[plt.Axes] = None) -> plt.Axes:
    """
    Draw bird eye view of voxel grid and corresponding bounding boxes using matplotlib
    :param grid: torch.Tensor or np.ndarray of shape (depth, height, width) representing voxel grid
    :param bboxes: torch.Tensor of bounding boxes of (y, x, w, l, a_sin, a_cos)
    :param ax: plt.Axes to draw in. If None, plt.Axes object will be created
    :return: plt.Axes object with visualized grid and bounding boxes
    """
    draw_bev(grid, ax=ax)
    boxes_vertices = utils.bbox_to_coordinates(bboxes, rot=True)[:, :, [1, 0]] # y and x coordinates must be swapped for plotter

    # Create and add patch for each bbox
    for i, vertices in enumerate(boxes_vertices):
<<<<<<< HEAD
        patch = patches.Polygon(vertices, linewidth=1, edgecolor=edgecolor, facecolor='none',label=label)
        label = None
=======
        patch = patches.Polygon(vertices, linewidth=1, edgecolor='r', facecolor='none')
>>>>>>> dc07153e
        ax.add_patch(patch)

    return ax<|MERGE_RESOLUTION|>--- conflicted
+++ resolved
@@ -45,11 +45,8 @@
 @auto_ax
 def draw_bev_with_bboxes(grid: "torch.Tensor",
                          bboxes: "torch.Tensor",
-<<<<<<< HEAD
                          edgecolor: str = "r",
                          label : str = None,
-=======
->>>>>>> dc07153e
                          ax: Optional[plt.Axes] = None) -> plt.Axes:
     """
     Draw bird eye view of voxel grid and corresponding bounding boxes using matplotlib
@@ -63,12 +60,7 @@
 
     # Create and add patch for each bbox
     for i, vertices in enumerate(boxes_vertices):
-<<<<<<< HEAD
-        patch = patches.Polygon(vertices, linewidth=1, edgecolor=edgecolor, facecolor='none',label=label)
+        patch = patches.Polygon(vertices, linewidth=1, edgecolor=edgecolor, facecolor='none', label=label)
         label = None
-=======
-        patch = patches.Polygon(vertices, linewidth=1, edgecolor='r', facecolor='none')
->>>>>>> dc07153e
         ax.add_patch(patch)
-
     return ax