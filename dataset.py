--- conflicted
+++ resolved
@@ -43,6 +43,7 @@
     :param crop_max_bound: max bound of the box to crop point cloud to in by X, Y and Z in meters
     :param n_scenes: if not None represents the number of scenes downloaded
     :param mode: `train` or `val', create different datasets for train and validation
+    :param train_ratio: ratio of samples to include in train set (other will be in validation)
     (if you downloaded only a part of the dataset)
 
     Example:
@@ -53,7 +54,8 @@
     def __init__(self, nuscenes: NuScenes, voxels_per_meter: int = 5,
                  crop_min_bound: Tuple[int, int, int] = (-72, -40, -2),
                  crop_max_bound: Tuple[int, int, int] = (72, 40, 3.5),
-                 n_scenes: int = None, mode: str = 'train') -> None:
+                 n_scenes: int = None, mode: str = "train", train_ratio: float = 0.9) -> None:
+        assert mode in ("train", "val"), f"Unknown mode: {mode}"
         self.voxels_per_meter = voxels_per_meter
         self.voxel_size = 1 / voxels_per_meter
         # Change to YXZ, because lidar's "forward" is Y (see https://www.nuscenes.org/data-collection)
@@ -62,20 +64,16 @@
         self.grid_size = \
             tuple(((self.crop_max_bound - self.crop_min_bound) * self.voxels_per_meter)[[2, 0, 1]].astype(int))
 
-        # Initialize nuscenes dataset, skip samples without vehicles and determine  dataset's size
+        # Initialize nuscenes dataset, skip samples without vehicles and determine dataset's size
         self.nuscenes = nuscenes
+        self.mode = mode
         self.n_scenes = n_scenes or len(self.nuscenes.scene)
-<<<<<<< HEAD
-        self.n_samples = sum(self.nuscenes.scene[i]["nbr_samples"] for i in range(self.n_scenes))
-        self.train_split = int(0.8 * self.n_samples)
-        self.mode = mode
-=======
         self.n_samples_total = sum(self.nuscenes.scene[i]["nbr_samples"] for i in range(self.n_scenes))
         self.samples_ix = [ix for ix in range(self.n_samples_total) if self._sample_has_vehicles(ix)]
         self.n_samples = len(self.samples_ix)
+        self.train_split = int(train_ratio * self.n_samples_total)
 
         # TODO: Add train/validation split
->>>>>>> af233d4c
 
     def __getitem__(self, ix: int) -> Tuple[torch.Tensor, torch.Tensor]:
         """
@@ -87,13 +85,9 @@
         """
         if ix >= len(self):
             raise IndexError(f"Index {ix} is out of bounds")
-<<<<<<< HEAD
-
         if self.mode == 'val':
             ix += self.train_split
-=======
         ix = self.samples_ix[ix]  # Only get samples from our subset of indexes with vehicles
->>>>>>> af233d4c
 
         sample = self.nuscenes.sample[ix]
         filepath, annotations, _ = self.nuscenes.get_sample_data(sample["data"]["LIDAR_TOP"])
@@ -101,6 +95,7 @@
         # Get lidar data
         grid = torch.from_numpy(self._get_point_cloud(filepath))
         grid.unsqueeze_(0)  # adds time dimension
+
         # Get GT boxes
         boxes = [self._annotation_to_bbox(ann, check_bounds=True)
                  for ann in annotations if ann.name.startswith("vehicle")]
