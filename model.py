import cProfile
from collections import defaultdict
from math import sqrt
from time import time
from typing import List, Tuple

import numpy as np
import torch
from torch import nn

import utils


class EarlyFusion(nn.Module):
    """
    Early fusion feature extraction model from Fast & Furious paper. Extracts information from several lidar frames.
    :param img_depth: int, discretized height of the image from BEV
    :param n_base_channels: int, number of channels in the first convolution layer of VGG16
    :param n_time_steps: int, number of frames to be processed
    """
    def __init__(self, img_depth, n_base_channels=32, n_time_steps=5):
        super().__init__()
        self.n_base_channels = n_base_channels
        self.out_channels = n_base_channels * 8
        self.conv1d = nn.Conv1d(n_time_steps, 1, kernel_size=1, bias=False)
        self.vgg_modules = nn.Sequential(
            nn.Conv2d(img_depth, n_base_channels, kernel_size=(3, 3), stride=(1, 1), padding=(1, 1)),
            nn.Dropout(.2),
            nn.ReLU(inplace=True),
            nn.Conv2d(n_base_channels, n_base_channels, kernel_size=(3, 3), stride=(1, 1), padding=(1, 1)),
            nn.Dropout(.2),
            nn.ReLU(inplace=True),
            nn.MaxPool2d(kernel_size=2, stride=2, padding=0, dilation=1, ceil_mode=False),
            nn.Conv2d(n_base_channels, n_base_channels * 2, kernel_size=(3, 3), stride=(1, 1), padding=(1, 1)),
            nn.Dropout(.2),
            nn.ReLU(inplace=True),
            nn.Conv2d(n_base_channels * 2, n_base_channels * 2, kernel_size=(3, 3), stride=(1, 1), padding=(1, 1)),
            nn.Dropout(.2),
            nn.ReLU(inplace=True),
            nn.MaxPool2d(kernel_size=2, stride=2, padding=0, dilation=1, ceil_mode=False),
            nn.Conv2d(n_base_channels * 2, n_base_channels * 4, kernel_size=(3, 3), stride=(1, 1), padding=(1, 1)),
            nn.Dropout(.2),
            nn.ReLU(inplace=True),
            nn.Conv2d(n_base_channels * 4, n_base_channels * 4, kernel_size=(3, 3), stride=(1, 1), padding=(1, 1)),
            nn.Dropout(.2),
            nn.ReLU(inplace=True),
            nn.Conv2d(n_base_channels * 4, n_base_channels * 4, kernel_size=(3, 3), stride=(1, 1), padding=(1, 1)),
            nn.Dropout(.2),
            nn.ReLU(inplace=True),
            nn.MaxPool2d(kernel_size=2, stride=2, padding=0, dilation=1, ceil_mode=False),
            nn.Conv2d(n_base_channels * 4, n_base_channels * 8, kernel_size=(3, 3), stride=(1, 1), padding=(1, 1)),
            nn.Dropout(.2),
            nn.ReLU(inplace=True),
            nn.Conv2d(n_base_channels * 8, n_base_channels * 8, kernel_size=(3, 3), stride=(1, 1), padding=(1, 1)),
            nn.Dropout(.2),
            nn.ReLU(inplace=True),
            nn.Conv2d(n_base_channels * 8, n_base_channels * 8, kernel_size=(3, 3), stride=(1, 1), padding=(1, 1)),
            nn.Dropout(.2),
            nn.ReLU(inplace=True),
            nn.MaxPool2d(kernel_size=2, stride=2, padding=0, dilation=1, ceil_mode=False),
        )

    def forward(self, frames: torch.Tensor) -> torch.Tensor:
        """
        :param frames: set of frames for several time steps (default 5),
        expected shape is (batch_size, time_steps, img_depth, img_width, img_length)
        :return: 4D torch.Tensor feature map
        """
        batch_size, n_time_steps, *pic_size = frames.shape
        frames = torch.reshape(frames, (batch_size, n_time_steps, pic_size[0] * pic_size[1] * pic_size[2]))
        fused = self.conv1d(frames)
        fused = torch.reshape(fused, (batch_size, *pic_size))
        vgg_out = self.vgg_modules(fused)
        return vgg_out


class Detector(nn.Module):
    """
    Predicts 2D bounding boxes for cars objects in provided frames.
    :param img_depth: int, discretized height of the image from BEV
    :param n_time_steps: int, number of frames to be processed
    :param n_predefined_boxes: int, number of bounding boxed corresponding to each cell of the feature map

    First `6 * n_predefined_boxes` depth levels of final_conv output correspond to BB location parameters
    on the original img, last `n_predefined_boxes` depth levels correspond to classification probabilities of
    BB containing a vehicle
    """
    def __init__(self, img_depth: int, n_time_steps: int = 1, n_predefined_boxes: int = 6) -> None:
        super().__init__()
        self.feature_extractor = EarlyFusion(img_depth, n_time_steps=n_time_steps)

        self.final_conv = nn.Conv2d(self.feature_extractor.out_channels, 7 * n_predefined_boxes,
                                    kernel_size=3, padding=1)
        # TODO: extract automatically from architecture
        self.n_pools = 4
        self.out_channels = 7 * n_predefined_boxes

    def forward(self, frames: torch.Tensor) -> torch.Tensor:
        """
        :param frames: set of frames for several time steps (default 5),
        expected shape is (batch_size, time_steps, img_depth, img_length, img_width)
        :return: 4D torch.Tensor, predictions for bounding boxes positions and probabilities of a vehicle being
        in the bounding box
        """
        feature_map = self.feature_extractor(frames)
        output = self.final_conv(feature_map)
        return output


class GroundTruthFormer:
    """
    Forms tensor of ground truth data to calculate loss.
    :param gt_frame_size: tuple of the length and width of the frame (expected to be equal among all frames)
    :param detector_output_size: Tuple(int, int, int, int), shape of the detector's output
    :param voxels_per_meter: number of voxels per meter in the frames
    :param car_size: size of the car in meters
    :param n_pools: number of pooling layers in the feature extractor
    :param iou_threshold: threshold above which box is considered match to ground truth
    :param n_bbox_params: number of regression numbers for each bounding box
    """
    def __init__(self, gt_frame_size: Tuple[int, int], detector_output_size: Tuple[int, int, int, int],
                 voxels_per_meter: int = 5, car_size: int = 5, n_pools: int = 4, iou_threshold: int = 0.4,
                 n_bbox_params: int = 6) -> None:
        self.gt_frame_width, self.gt_frame_length = gt_frame_size
        self.batch_size = detector_output_size[0]
        self.detector_out_depth, self.detector_out_width, self.detector_out_length = detector_output_size[1:]
        self.n_pools = n_pools
        self.iou_threshold = iou_threshold
        self.n_bbox_params = n_bbox_params
        self.bbox_scaling = car_size * voxels_per_meter
        predefined_bboxes = [[1, 1], [1, 2], [2, 1], [1, 6], [6, 1], [2, 2]]
        self.predefined_bboxes = [[dim for dim in box] for box in predefined_bboxes]

    def __call__(self, gt_bboxes: List[List[torch.Tensor]]) -> torch.Tensor:
        """
        :param gt_bboxes: list of lists of ground truth bounding boxes parameters, which are torch.Tensors of 6 numbers:
        center coordinates, length, width, sin(a) and cos(a)
        :return: ground truth data
        """
        return self.form_gt(gt_bboxes)

    def form_gt(self, gt_bboxes: List[List[torch.Tensor]]) -> torch.Tensor:
        """
        Builds 4D torch.Tensor with a shape of the detector output for the batch of frames.
        :param gt_bboxes: list of lists of ground truth bounding boxes parameters, which are torch.Tensors of 6 numbers:
        center coordinates, length, width, sin(a) and cos(a)
        :return: 4D torch.Tensor of ground truth data
        """
        gt_result = torch.zeros(self.batch_size, self.detector_out_depth, self.detector_out_width,
                                self.detector_out_length)
        for n in range(self.batch_size):
            gt_with_candidate_matches = defaultdict(list)
            used_boxes = set()
            for gt_box in gt_bboxes[n]:
                current_max_iou, current_max_box = 0, None
                # TODO: speed up using set of (i, j, k) boxes
                for i in range(self.detector_out_width):
                    for j in range(self.detector_out_length):
                        for k, candidate_box in enumerate(self.predefined_bboxes):
                            if (i, j, k) in used_boxes:
                                continue
                            candidate_box_parametrized = self._project_predefined_bbox_to_img([i, j, *candidate_box])
                            iou = utils.calc_iou(utils.bbox_to_coordinates(gt_box.numpy(), rot=False),
                                                 utils.bbox_to_coordinates(candidate_box_parametrized, rot=False))
                            if iou > self.iou_threshold:
                                used_boxes.add((i, j, k))
                                gt_with_candidate_matches[gt_box].append((i, j, k))
                                gt_result[n, k * self.n_bbox_params:(k + 1) * self.n_bbox_params,
                                          i, j] = self._normalize_gt(gt_box, candidate_box_parametrized)  #add bbox coordinates
                                gt_result[n, len(self.predefined_bboxes) * 6 + k, i, j] = 1  # assign true class label
                            else:
                                if iou > current_max_iou:
                                    used_boxes.add((i, j, k))
                                    if current_max_box is not None:
                                        used_boxes.remove(current_max_box)
                                    current_max_iou, current_max_box = iou, (i, j, k)
                if gt_box not in gt_with_candidate_matches:
                    # TODO: check that current_max_box is not None with real data
                    # next line handles current_max_box being None while testing, remove it while applying to real data
                    #current_max_box = (1, 1, 1)
                    gt_with_candidate_matches[gt_box] = list(current_max_box)
                    i, j, k = current_max_box
                    candidate_box_parametrized = self._project_predefined_bbox_to_img([i, j, *(self.predefined_bboxes[k])])
                    gt_result[n, k * 6:(k + 1) * 6, i, j] = self._normalize_gt(gt_box, candidate_box_parametrized)  # add bbox coordinates
                    gt_result[n, len(self.predefined_bboxes) * 6 + k, i, j] = 1  # assign true class label
        return gt_result

    def _normalize_gt(self, gt_box, candidate_box) -> torch.Tensor:
        """
        Get normalization of ground truth
        :param gt_box: ground truth box, torch.Tensor of 6 numbers: center coordinates, length, width, sin(a) and cos(a)
        :param candidate_box: predicted box, torch.Tensor of 6 numbers: center coordinates, length, width, sin(a) and cos(a)
        :return: normalized gt_box, torch.Tensor of 6 numbers
        """
        coords_ix, sizes_ix = 2, 4
        candidate_box = torch.as_tensor(candidate_box).float()
        gt_box[:coords_ix] = torch.div(candidate_box[:coords_ix] - gt_box[:coords_ix], gt_box[coords_ix:sizes_ix])
        gt_box[coords_ix:sizes_ix] = torch.log(torch.div(candidate_box[coords_ix:sizes_ix], gt_box[coords_ix:sizes_ix]))
        return gt_box

    def _project_predefined_bbox_to_img(self, params: List[int]) -> np.ndarray:
        """
        Retrieve projection of the candidate box to the original image
        :param params: list or tuple of cell indices, width and length of the predefined bbox
        :return: tensor of cell indices, width, length, sin(0) and cos(0) of the predefined bbox projection
        on the original image
        """
        y, x, width, length = params
        return np.asarray([y * 2 ** self.n_pools,      # find projection through pooling layers
                           x * 2 ** self.n_pools,
                           width * self.bbox_scaling,  # scale to real world cars size
                           length * self.bbox_scaling,
                           0, 1])                      # zero rotation


# sanity checks: model forward pass and ground truth forming
#batch_size, time_steps, depth, width, length = 8, 1, 20, 128, 128
#frames = torch.randn((batch_size, time_steps, depth, width, length)) #.cuda()
#gt_bboxes = [[torch.randn(6) for j in range(20)] for i in range(batch_size)]
#print('gt_bboxes', gt_bboxes[0][0].size(), len(gt_bboxes), len(gt_bboxes[0]))
#
#net = Detector(depth) #.cuda()
#begin = time()
#model_out = net(frames)
#end = time()
#print(model_out.shape, f'Detector forward pass time taken: {(end - begin):.4f} seconds', sep='\n')
#
#cProfile.run("GroundTruthFormer((128, 128), model_out.shape)(gt_bboxes)")
#
#print('model_out', model_out.size())
#gt_former = GroundTruthFormer((128, 128), model_out.shape)
#begin = time()
#gt = gt_former(gt_bboxes)
#end = time()
#print(gt.shape, f'Ground truth former time taken: {(end - begin):.2f} seconds', sep='\n', end='\n\n')
#
# # sanity check: rectangle area must not change after rotation
#gt_boxes = [torch.tensor([1, 2, 5, 5, 1, 0]),
#             torch.tensor([1, 2, 5, 5, 0, 1]),
#             torch.tensor([1, 2, 5, 5, sqrt(2) / 2, sqrt(2) / 2])]
<<<<<<< HEAD
# for gt_box in gt_boxes:
#     print(f'True area: {gt_box[2] * gt_box[3]}', end='')
#     print(f', area after rotation: {utils.bbox_to_coordinates(gt_box.numpy())}')
=======
#for gt_box in gt_boxes:
#    print(f'True area: {gt_box[2] * gt_box[3]}', end='')
#    print(f', area after rotation: {utils.bbox_to_coordinates(gt_box.numpy())}')
>>>>>>> a054b2be
<|MERGE_RESOLUTION|>--- conflicted
+++ resolved
@@ -238,12 +238,6 @@
 #gt_boxes = [torch.tensor([1, 2, 5, 5, 1, 0]),
 #             torch.tensor([1, 2, 5, 5, 0, 1]),
 #             torch.tensor([1, 2, 5, 5, sqrt(2) / 2, sqrt(2) / 2])]
-<<<<<<< HEAD
-# for gt_box in gt_boxes:
-#     print(f'True area: {gt_box[2] * gt_box[3]}', end='')
-#     print(f', area after rotation: {utils.bbox_to_coordinates(gt_box.numpy())}')
-=======
 #for gt_box in gt_boxes:
 #    print(f'True area: {gt_box[2] * gt_box[3]}', end='')
-#    print(f', area after rotation: {utils.bbox_to_coordinates(gt_box.numpy())}')
->>>>>>> a054b2be
+#    print(f', area after rotation: {utils.bbox_to_coordinates(gt_box.numpy())}')